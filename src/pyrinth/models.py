"""Contains all models used in Pyrinth."""

import json

import pyrinth.literals as literals
import pyrinth.projects as projects
import pyrinth.util as util


class ProjectModel:
    """The model used for the Project class

    Attributes:
        slug (str): The slug of the project, used for vanity URLs. Regex: ^[\\w!@$()`.+,"\\-']{3,64}$
        title (str): The title or name of the project
        description (str): A short description of the project
        categories (list[str]): A list of categories that the project has
        client_side (str): The client side support of the project
        server_side (str): The server side support of the project
        body (str): A long form description of the project
        additional_categories (list[str]): A list of categories which are searchable but non-primary
        issues_url (str): An optional link to where to submit bugs or issues with the project
        source_url (str): An optional link to the source code of the project
        wiki_url (str): An optional link to the project's wiki page or other relevant information
        discord_url (str): An optional invite link to the project's discord
        donation_urls (list[dict]): A list of donations for the project
        project_type (str): The project type
        downloads (int): The total number of downloads of the project
        icon_url (str): The URL of the project's icon
        color (str): The RGB color of the project, automatically generated from the project icon
        id (str): The ID of the project, encoded as a base62 string
        team (str): The ID of the team that has ownership of this project
        moderator_message: A message that a moderator sent regarding the project
        published (str): The date the project was published
        updated (str): The date the project was last updated
        approved (str): The date of the project's status was set to approved or unlisted
        followers (int): The total number of users following the project
        status (str): The status of the project
        license (dict): The license of the project
        version_ids (list[str]): A list of version IDs of the project (will never be empty unless draft status)
        game_versions (list[str]): A list of all the game versions supported by the project
<<<<<<< HEAD
        loaders (str): A list of all the loaders supported by the project
=======
        loaders (list[str]): A list of all the loaders supported by the project
>>>>>>> 67fcae59
        gallery (list[dict]): A list of images that have been uploaded to the project's gallery
        auth (str): The project's authorization token
    """

    def __init__(
        self,
        slug: str,
        title: str,
        description: str,
        categories: list[str],
        client_side: str,
        server_side: str,
        body: str,
        license_: "projects.Project.License",
        project_type: str,
        additional_categories: list[str] | None = None,
        issues_url: str | None = None,
        source_url: str | None = None,
        wiki_url: str | None = None,
        discord_url: str | None = None,
        auth: str | None = None,
    ) -> None:
        """Initializes a new instance of ProjectModel

        Args:
            slug (str): The slug of the project, used for vanity URLs. Regex: ^[\\w!@$()`.+,"\\-']{3,64}$
            title (str): The title or name of the project
            description (str): A short description of the project
            categories (list[str]): A list of categories that the project has
            client_side (str): The client side support of the project
            server_side (str): The server side support of the project
            body (str): A long form description of the project
            license_ (Project.License): The license of the project
            project_type (str): The project type
            additional_categories (list[str], optional): A list of categories which are searchable but non-primary
            issues_url (str, optional): An optional link to where to submit bugs or issues with the project
            source_url (str, optional): An optional link to the source code of the project
            wiki_url (str, optional): An optional link to the project's wiki page or other relevant information
            discord_url (str, optional): An optional invite link to the project's discord
            auth (str, optional): Authentication token for the project
        """
        self.slug = slug
        self.title = title
        self.description = description
        self.categories = categories
        self.client_side = client_side
        self.server_side = server_side
        self.body = body
        self.license = license_._to_json()
        self.project_type = project_type
        self.additional_categories = additional_categories
        self.issues_url = issues_url
        self.source_url = source_url
        self.wiki_url = wiki_url
        self.discord_url = discord_url
        self.donation_urls: list[dict] | None = None
        self.auth = auth
        self.id: str | None = None
        self.downloads: int | None = None
        self.icon_url: str | None = None
        self.color: str | None = None
        self.team: str | None = None
        self.moderator_message = None
        self.published: str | None = None
        self.updated: str | None = None
        self.approved: str | None = None
        self.followers: int | None = None
        self.status: str | None = None
        self.version_ids: list[str] | None = None
        self.game_versions: list[str] | None = None
        self.loaders: list[str] | None = None
        self.gallery: list[dict] | None = None

    @staticmethod
    def _from_json(json_: dict) -> "ProjectModel":
        license_ = projects.Project.License._from_json(json_.get("license"))  # type: ignore

        result = ProjectModel(
            json_.get("slug"),  # type: ignore
            json_.get("title"),  # type: ignore
            json_.get("description"),  # type: ignore
            json_.get("categories"),  # type: ignore
            json_.get("client_side"),  # type: ignore
            json_.get("server_side"),  # type: ignore
            json_.get("body"),  # type: ignore
            license_,
            json_.get("project_type"),  # type: ignore
            json_.get("additional_categories"),  # type: ignore
            json_.get("issues_url"),  # type: ignore
            json_.get("source_url"),  # type: ignore
            json_.get("wiki_url"),  # type: ignore
            json_.get("discord_url"),  # type: ignore
            json_.get("authorization"),
        )
        result.id = json_.get("id")
        result.downloads = json_.get("downloads")
        result.donation_urls = json_.get("donation_urls")
        result.icon_url = json_.get("icon_url")
        result.color = json_.get("color")
        result.team = json_.get("team")
        result.moderator_message = json_.get("moderator_message")
        result.published = json_.get("published")
        result.updated = json_.get("updated")
        result.approved = json_.get("approved")
        result.followers = json_.get("followers")
        result.status = json_.get("status")
        result.version_ids = json_.get("versions")
        result.game_versions = json_.get("game_versions")
        result.loaders = json_.get("loaders")
        result.gallery = json_.get("gallery")
        return result

    def _to_json(self) -> dict:
        return util.remove_null_values(self.__dict__)

    def _to_bytes(self) -> bytes:
        return json.dumps(self._to_json()).encode()


class SearchResultModel:
    """The model used for the SearchResult class

    Attributes:
        slug (str): The slug of a project, used for vanity URLs. Regex: ^[\\w!@$()`.+,"\\-']{3,64}$
        title (str): The title or name of the project
        description (str): A short description of the project
        client_side (str): The client side support of the project
        server_side (str): The server side support of the project
        project_type (str): The project type
        downloads (int): The total number of downloads of the project
        project_id (str): The ID of the project
        author (str): The username of the project's author
        versions (list[str]): A list of the minecraft versions supported by the project
        follows (int): The total number of users following the project
        date_created (str): The date the project was added to search
        date_modified (str): The date the project was last modified
        license (str): The SPDX license ID of the project
        categories (list[str]): A list of categories that the project has
        icon_url (str): The URL of the project's icon
        color (str): The RGB color of the project, automatically generated from the project icon
        display_categories (list[str]): A list of categories that the project has which are not secondary
        latest_version (str): The latest version of minecraft that this project supports
        gallery (list[str]): All gallery images attached to the project
        featured_gallery (list[str]): The featured gallery image of the project

    """

    def __init__(self) -> None:
        self.slug: str | None = None
        self.title: str | None = None
        self.description: str | None = None
        self.client_side: str | None = None
        self.server_side: str | None = None
        self.project_type: str | None = None
        self.downloads: int | None = None
        self.project_id: str | None = None
        self.author: str | None = None
        self.versions: list[str] | None = None
        self.follows: int | None = None
        self.date_created = None
        self.date_modified = None
        self.license: str | None = None
        self.categories: list[str] | None = None
        self.icon_url: str | None = None
        self.color: str | None = None
        self.display_categories: list[str] | None = None
        self.latest_version: list[str] | None = None
        self.gallery: list[str] | None = None
        self.featured_gallery: list[str] | None = None

    @staticmethod
    def _from_json(json_: dict) -> "SearchResultModel":
        result = SearchResultModel()
        result.slug = json_.get("slug")
        result.title = json_.get("title")
        result.description = json_.get("description")
        result.client_side = json_.get("client_side")
        result.server_side = json_.get("server_side")
        result.project_type = json_.get("project_type")
        result.downloads = json_.get("downloads")
        result.project_id = json_.get("project_id")
        result.author = json_.get("author")
        result.versions = json_.get("versions")
        result.follows = json_.get("follows")
        result.date_created = json_.get("date_created")
        result.date_modified = json_.get("date_modified")
        result.license = json_.get("license")
        result.categories = json_.get("categories")
        result.icon_url = json_.get("icon_url")
        result.color = json_.get("color")
        result.display_categories = json_.get("display_categories")
        result.latest_version = json_.get("latest_version")
        result.gallery = json_.get("gallery")
        result.featured_gallery = json_.get("featured_gallery")

        return result

    def _to_json(self) -> dict:
        return util.remove_null_values(self.__dict__)

    def _to_bytes(self) -> bytes:
        return json.dumps(self._to_json()).encode()


class VersionModel:
    """The model used for the Version class

    Attributes:
        name (str): The name of this version
        version_number (str): The version number. Ideally will follow semantic versioning
        changelog (str): The changelog for this version
        dependencies (list[dict]): A list of specific versions of projects that this version depends on
        game_versions (list[str]): A list of versions of Minecraft that this version supports
        version_type (str): The release channel for this version
        loaders (list[str]): The mod loaders that this version supports
        featured (bool): Whether the version is featured or not
        status (str): The version's status
        requested_status (str): The version's requested status
        files (list[dict]): A list of files avaliable for download for this version
        project_id (str): The ID of the project this version is for
        id (str): The ID of the version, encoded as base62 string
        author_id (str): The ID of the author who published this version
        date_published (str): When the version was published
        downloads (int): The number of times this version has been downloaded

    """

    def __init__(
        self,
        name: str,
        version_number: str,
        dependencies: list["projects.Project.Dependency"],
        game_versions: list[str],
        version_type: literals.version_type_literal,
        loaders: list[str],
        featured: bool,
        file_parts: list[str],
        changelog: str | None = None,
        status: literals.version_status_literal | None = None,
        requested_status: literals.requested_version_status_literal | None = None,
    ) -> None:
        """
        Initializes a new instance of VersionModel

        Args:
            name (str): The name of this version
            version_number (str): The version number. Ideally will follow semantic versioning
            dependencies (list[Project.Dependency]): A list of specific versions of projects that this version depends on
            game_versions (list[str]): A list of versions of Minecraft that this version supports
            version_type (Literal["release", "beta", "alpha"]): The release channel for this version
            loaders (list[str]): The mod loaders that this version supports
            featured (bool): Whether the version is featured or not
            file_parts (list[str]): A list of files avaliable for download for this version
            changelog (str, optional): The changelog for this version
            status (Literal["listed", "archived", "draft", "unlisted", "scheduled", "unknown"], optional): The version's status
            requested_status (Literal["listed", "archived", "draft", "unlisted"], optional): The version's requested status
        """
        self.name = name
        self.version_number = version_number
        self.changelog = changelog
        self.dependencies = util.list_to_json(dependencies)
        self.game_versions = game_versions
        self.version_type = version_type
        self.loaders = loaders
        self.featured = featured
        self.status = status
        self.requested_status = requested_status
        self.files = file_parts
        self.project_id = None
        self.id = None
        self.author_id = None
        self.date_published = None
        self.downloads = None

    @staticmethod
    def _from_json(json_: dict) -> "VersionModel":
        result = VersionModel(
            json_.get("name"),  # type: ignore
            json_.get("version_number"),  # type: ignore
            json_.get("dependencies"),  # type: ignore
            json_.get("game_versions"),  # type: ignore
            json_.get("version_type"),  # type: ignore
            json_.get("loaders"),  # type: ignore
            json_.get("featured"),  # type: ignore
            json_.get("files"),  # type: ignore
            json_.get("changelog"),  # type: ignore
            json_.get("status"),  # type: ignore
            json_.get("requested_status"),  # type: ignore
        )
        result.project_id = json_.get("project_id")
        result.id = json_.get("id")
        result.author_id = json_.get("author_id")
        result.date_published = json_.get("date_published")
        result.downloads = json_.get("downloads")
        return result

    def _to_json(self) -> dict:
        return util.remove_null_values(self.__dict__)

    def _to_bytes(self) -> bytes:
        return json.dumps(self._to_json()).encode()


class UserModel:
    """The model used for the User class

    Attributes:
<<<<<<< HEAD
        username (str, optional): The user's username
        id (str, optional): The user's ID
        avatar_url (str, optional): The user's avatar URL
        created (str, optional): The time at which the user was created
        role (str, optional): The user's role
        name (str, optional): The user's display name
        email (str, optional): The user's email (only when your own is ever displayed)
        bio (str, optional): A description of the user
        payout_data (, optional): Various data relating to the user's payouts status (you can only see your own)
        github_id (int, optional): The user's GitHub ID
        badges (list[str], optional): Any badges applicable to this user. These are currently unused and undisplayed, and as such are subject to change
        auth (str, optional): Authentication token for the user
=======
        username (str): The user's username
        id (str): The user's ID
        avatar_url (str): The user's avatar URL
        created (str): The time at which the user was created
        role (str): The user's role
        name (str): The user's display name
        email (str): The user's email (only when your own is ever displayed)
        bio (str): A description of the user
        payout_data (): Various data relating to the user's payouts status (you can only see your own)
        github_id (int): The user's GitHub ID
        badges (list[str]): Any badges applicable to this user. These are currently unused and undisplayed, and as such are subject to change
        auth (str): Authentication token for the user
>>>>>>> 67fcae59
    """

    def __init__(self) -> None:
        self.username: str | None = None
        self.id: str | None = None
        self.avatar_url: str | None = None
        self.created: str | None = None
        self.role: str | None = None
        self.name: str | None = None
        self.email: str | None = None
        self.bio: str | None = None
        self.payout_data = None
        self.github_id: int | None = None
        self.badges: list[str] | None = None
        self.auth: str | None = None

    @staticmethod
    def _from_json(json_: dict) -> "UserModel":
        result = UserModel()
        result.username = json_.get("username")
        result.id = json_.get("id")
        result.avatar_url = json_.get("avatar_url")
        result.created = json_.get("created")
        result.role = json_.get("role")
        result.name = json_.get("name")
        result.email = json_.get("email")
        result.bio = json_.get("bio")
        result.payout_data = json_.get("payout_data")
        result.github_id = json_.get("github_id")
        result.badges = json_.get("badges")
        result.auth = json_.get("authorization", "")

        return result

    def _to_json(self) -> dict:
        return util.remove_null_values(self.__dict__)

    def _to_bytes(self) -> bytes:
        return json.dumps(self._to_json()).encode()<|MERGE_RESOLUTION|>--- conflicted
+++ resolved
@@ -39,11 +39,7 @@
         license (dict): The license of the project
         version_ids (list[str]): A list of version IDs of the project (will never be empty unless draft status)
         game_versions (list[str]): A list of all the game versions supported by the project
-<<<<<<< HEAD
-        loaders (str): A list of all the loaders supported by the project
-=======
         loaders (list[str]): A list of all the loaders supported by the project
->>>>>>> 67fcae59
         gallery (list[dict]): A list of images that have been uploaded to the project's gallery
         auth (str): The project's authorization token
     """
@@ -351,20 +347,6 @@
     """The model used for the User class
 
     Attributes:
-<<<<<<< HEAD
-        username (str, optional): The user's username
-        id (str, optional): The user's ID
-        avatar_url (str, optional): The user's avatar URL
-        created (str, optional): The time at which the user was created
-        role (str, optional): The user's role
-        name (str, optional): The user's display name
-        email (str, optional): The user's email (only when your own is ever displayed)
-        bio (str, optional): A description of the user
-        payout_data (, optional): Various data relating to the user's payouts status (you can only see your own)
-        github_id (int, optional): The user's GitHub ID
-        badges (list[str], optional): Any badges applicable to this user. These are currently unused and undisplayed, and as such are subject to change
-        auth (str, optional): Authentication token for the user
-=======
         username (str): The user's username
         id (str): The user's ID
         avatar_url (str): The user's avatar URL
@@ -373,11 +355,10 @@
         name (str): The user's display name
         email (str): The user's email (only when your own is ever displayed)
         bio (str): A description of the user
-        payout_data (): Various data relating to the user's payouts status (you can only see your own)
+        payout_data (, optional): Various data relating to the user's payouts status (you can only see your own)
         github_id (int): The user's GitHub ID
         badges (list[str]): Any badges applicable to this user. These are currently unused and undisplayed, and as such are subject to change
         auth (str): Authentication token for the user
->>>>>>> 67fcae59
     """
 
     def __init__(self) -> None:
