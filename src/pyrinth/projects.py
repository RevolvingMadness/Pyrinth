"""Projects can be mods or modpacks and are created by users"""

import datetime as dt
import json
import typing

import requests as r

import pyrinth.exceptions as exceptions
import pyrinth.literals as literals
import pyrinth.models as models
import pyrinth.modrinth as modrinth
import pyrinth.users as users
import pyrinth.util as util
import pyrinth.teams as teams


class Project:
    """Projects can be mods or modpacks and are created by users

    Attributes:
        model (ProjectModel): The project's model
    """

    def __init__(self, project_model: "models.ProjectModel") -> None:
        """
        Args:
            project_model (ProjectModel): The project's model
        """
        if isinstance(project_model, dict):
            project_model = models.ProjectModel._from_json(project_model)
        self.model = project_model

    def get_donations(self) -> list["Project.Donation"]:
        """Gets the project's donations

        Returns:
            (list[Donation]): The project's donations
        """
        return util.list_to_object(Project.Donation, self.model.donation_urls)

    def _get_auth(self, auth: str | None) -> str:
        if auth:
            return auth
        return self.model.auth  # type: ignore

    @staticmethod
    def get(id_: str, auth: object = None) -> "Project":
        """Gets a project based on an ID

        Args:
            id_ (str): The ID or slug of the project
            auth (str, optional): An optional authorization token when getting the project

        Raises:
            NotFoundError: The requested project wasn't found or no authorization to see this project
            InvalidRequestError: Invalid request

        Returns:
            (Project): The project that was found
        """
        raw_response = r.get(
            f"https://api.modrinth.com/v2/project/{id_}",
            headers={"authorization": auth},  # type: ignore
            timeout=60,
        )
        match raw_response.status_code:
            case 404:
                raise exceptions.NotFoundError(
                    "The requested project wasn't found or no authorization to see this project"
                )
        if not raw_response.ok:
            raise exceptions.InvalidRequestError(raw_response.text)
        response = raw_response.json()
        response.update({"authorization": auth})
        return Project(response)

    @staticmethod
    def get_multiple(ids: list[str]) -> list["Project"]:
        """Gets multiple projects

        Args:
            ids (list[str]): The IDs of the projects

        Raises:
            InvalidRequestError: Invalid request

        Returns:
            (list[Project]): The projects that were found
        """
        raw_response = r.get(
            "https://api.modrinth.com/v2/projects",
            params={"ids": json.dumps(ids)},
            timeout=60,
        )
        if not raw_response.ok:
            raise exceptions.InvalidRequestError(raw_response.text)
        response = raw_response.json()
        return [Project(project) for project in response]

    def get_latest_version(
        self,
        loaders: list[str] | None = None,
        game_versions: list[str] | None = None,
        featured: bool | None = None,
        types: literals.version_type_literal | None = None,
        auth: str | None = None,
    ) -> "Project.Version":
        """Gets this project's latest version

        Args:
<<<<<<< HEAD
            loaders (Optional[list[str]]): The loaders filter. Defaults to None
            game_versions (Optional[list[str]]): The game versions filter. Defaults to None
            featured (Optional[bool]): The is featured filter. Defaults to None
            types (Optional[Literal["release", "beta", "alpha"]]): The types filter. Defaults to None
            auth (Optional[str]): The authorization token. Defaults to None
=======
            loaders (list[str], optional): The loaders filter. Defaults to None
            game_versions (list[str], optional): The game versions filter. Defaults to None
            featured (bool, optional): The is featured filter. Defaults to None
            types (literals.version_type_literal, optional): The types filter. Defaults to None
            auth (str, optional): The authorization token. Defaults to None
>>>>>>> 67fcae59

        Returns:
            (Project.Version): The project's latest version
        """
        versions = self.get_versions(loaders, game_versions, featured, types, auth)

        return versions[0]

    def get_gallery(self) -> list["Project.GalleryImage"]:
        """Gets the project's gallery

        Returns:
            (list[Project.GalleryImage]): The project's gallery images
        """
        result = util.list_to_object(Project.GalleryImage, self.model.gallery)

        return result

    def is_client_side(self) -> bool:
        """Checks if this project is client side

        Returns:
            (bool): Whether this project is client side
        """
        return True if self.model.client_side == "required" else False

    def is_server_side(self) -> bool:
        """Checks if this project is server side

        Returns:
            (bool): Whether this project is server side
        """
        return True if self.model.server_side == "required" else False

    def get_downloads(self) -> int:
        """Gets the number of downloads this project has

        Returns:
            (int): The number of downloads for this project
        """
        return self.model.downloads  # type: ignore

    def get_categories(self) -> list[str]:
        """Gets this projects categories

        Returns:
            (list[str]): The categories associated with this project
        """
        return self.model.categories

    def get_additional_categories(self) -> list[str]:
        """Gets this projects additional categories

        Returns:
            (list[str]): The additional categories associated with this project
        """
        return self.model.additional_categories  # type: ignore

    def get_all_categories(self) -> list[str]:
        """Gets this projects categories and additional categories

        Returns:
            (list[str]): The categories and additional categories associated with this project
        """
        return self.get_categories() + self.get_additional_categories()

    def get_license(self) -> "Project.License":
        """Gets this project license

        Returns:
            (Project.License): The license associated with this project
        """
        return Project.License._from_json(self.model.license)

    def get_specific_version(
        self, semantic_version: str
    ) -> typing.Optional["Project.Version"]:
        """Gets a specific version based on the semantic version

        Args:
            semantic_version (str): The semantic version to search for

        Returns:
            (Project.Version): The version that was found using the semantic version
            (None): No version was found with that semantic version
        """
        versions = self.get_versions()
        if versions:
            for version in versions:
                if version.model.version_number == semantic_version:
                    return version

        return None

    def download(self, recursive: bool = False) -> None:
        """Downloads this project

        Args:
            recursive (bool): Whether to download dependencies. Defaults to False
        """
        latest = self.get_latest_version()
        files = latest.get_files()
        for file in files:
            file_content = r.get(file.url).content
            open(file.name, "wb").write(file_content)

        if recursive:
            dependencies = latest.get_dependencies()
            for dep in dependencies:
                files = dep.get_version().get_files()
                for file in files:
                    file_content = r.get(file.url).content
                    open(file.name, "wb").write(file_content)

    def get_versions(
        self,
        loaders: list[str] | None = None,
        game_versions: list[str] | None = None,
        featured: bool | None = None,
        types: literals.version_type_literal | None = None,
        auth: str | None = None,
    ) -> list["Project.Version"]:
        """Gets project versions based on filters

        Args:
<<<<<<< HEAD
            loaders (Optional[list[str]]): The types of loaders to filter for
            game_versions (Optional[list[str]]): The game versions to filter for
            featured (Optional[bool]): Allows to filter for featured or non-featured versions only
            types (Optional[Literal["release", "beta", "alpha"]]): The type of version
=======
            loaders (list[str], optional): The types of loaders to filter for
            game_versions (list[str], optional): The game versions to filter for
            featured (bool, optional): Allows to filter for featured or non-featured versions only
            types (Literal["release", "beta", "alpha"], optional): The release type of version
>>>>>>> 67fcae59
            auth (str, optional): An optional authorization token to use when getting the project versions

        Raises:
            NotFoundError: The requested project wasn't found or no authorization to see this project
            InvalidRequestError: Invalid request

        Returns:
            (list[Project.Version]): The versions that were found
        """
        filters = {
            "loaders": loaders,
            "game_versions": game_versions,
            "featured": featured,
        }

        filters = util.remove_null_values(filters)
        raw_response = r.get(
            f"https://api.modrinth.com/v2/project/{self.model.slug}/version",
            params=util.json_to_query_params(filters),
            headers={"authorization": self._get_auth(auth)},
            timeout=60,
        )

        match raw_response.status_code:
            case 404:
                raise exceptions.NotFoundError(
                    "The requested project wasn't found or no authorization to see this project"
                )

        if not raw_response.ok:
            raise exceptions.InvalidRequestError(raw_response.text)

        response = raw_response.json()

        versions = [
            self.Version(models.VersionModel._from_json(version))
            for version in response
        ]

        if not types:
            return versions

        result = []
        for version in versions:
            if version.model.version_type in types:
                result.append(version)

        return result

    def get_oldest_version(
        self,
        loaders: list[str] | None = None,
        game_versions: list[str] | None = None,
        featured: bool | None = None,
        types: literals.version_type_literal | None = None,
        auth: str | None = None,
    ) -> "Project.Version":
        """Gets the oldest project version

        Args:
<<<<<<< HEAD
            loaders (Optional[list[str]]): The types of loaders to filter for
            game_versions (Optional[list[str]]): The game versions to filter for
            featured (Optional[bool]): Allows to filter for featured or non-featured versions only
            types (Optional[Literal["release", "beta", "alpha"]]): The type of version
=======
            loaders (list[str], optional): The types of loaders to filter for
            game_versions (list[str], optional): The game versions to filter for
            featured (bool, optional): Allows to filter for featured or non-featured versions only
            types (Literal["release", "beta", "alpha"], optional): The type of version
>>>>>>> 67fcae59
            auth (str, optional): An optional authorization token to use when getting the project versions

        Returns:
            (Project.Version): The version that was found
        """
        versions = self.get_versions(loaders, game_versions, featured, types, auth)

        return versions[-1]

    def get_id(self) -> str:
        """Gets the ID of the project

        Returns:
            (str): The ID of the project
        """
        return self.model.id  # type: ignore

    def get_slug(self) -> str:
        """Gets the slug of the project

        Returns:
            (str): The slug of the project
        """
        return self.model.slug

    def get_name(self) -> str:
        """Gets the name of the project

        Returns:
            (str): The name of the project
        """
        return self.model.title

    @staticmethod
    def get_version(id_: str) -> "Project.Version":
        """Gets a version by ID

        Args:
            id_ (str): The ID of the version

        Raises:
            NotFoundError: The requested version wasn't found or no authorization to see this version
            InvalidRequestError: Invalid request

        Returns:
            (Project.Version): The version that was found
        """
        raw_response = r.get(f"https://api.modrinth.com/v2/version/{id_}", timeout=60)

        match raw_response.status_code:
            case 404:
                raise exceptions.NotFoundError(
                    "The requested version wasn't found or no authorization to see this version"
                )

        if not raw_response.ok:
            raise exceptions.InvalidRequestError(raw_response.text)

        response = raw_response.json()
        return Project.Version(models.VersionModel._from_json(response))

    def create_version(self, version_model, auth: str | None = None) -> int:
        """Creates a new version on the project

        Args:
            auth (str, optional): The authorization token to use when creating the version
            version_model (VersionModel): The model to use when creating the version

        Raises:
            NoAuthorizationError: No authorization to create this version
            InvalidRequestError: Invalid request

        Returns:
            (int): Whether creating the version was successful
        """
        version_model.project_id = self.model.id

        files = {"data": version_model.to_bytes()}

        for file in version_model.files:
            files.update({util.remove_file_path(file): open(file, "rb").read()})

        raw_response = r.post(
            "https://api.modrinth.com/v2/version",
            headers={"authorization": self._get_auth(auth)},
            files=files,
            timeout=60,
        )

        match raw_response.status_code:
            case 401:
                raise exceptions.NoAuthorizationError(
                    "No authorization to create this version"
                )

        if not raw_response.ok:
            raise exceptions.InvalidRequestError(raw_response.text)

        return True

    def change_icon(self, file_path: str, auth: str | None = None) -> bool:
        """Changes the project icon

        Args:
            file_path (str): The file path of the image to use for the new project icon
            auth (str, optional): The authorization token to use when changing the project icon

        Raises:
            InvalidParamError: Invalid input for new icon
            InvalidRequestError: Invalid request

        Returns:
            (bool): Whether the project icon change was successful
        """
        raw_response = r.patch(
            f"https://api.modrinth.com/v2/project/{self.model.slug}/icon",
            params={"ext": file_path.split(".")[-1]},
            headers={"authorization": self._get_auth(auth)},
            data=open(file_path, "rb"),
            timeout=60,
        )

        match raw_response.status_code:
            case 400:
                raise exceptions.InvalidParamError("Invalid input for new icon")

        if not raw_response.ok:
            raise exceptions.InvalidRequestError(raw_response.text)

        return True

    def delete_icon(self, auth: str | None = None) -> bool:
        """Deletes the project icon

        Args:
            auth (str, optional): The authorization token to use when deleting the project icon

        Raises:
            InvalidParamError: Invalid input
            NoAuthorizationError: No authorization to edit this project
            InvalidRequestError: Invalid request

        Returns:
            (bool): Whether the project icon deletion was successful
        """
        raw_response = r.delete(
            f"https://api.modrinth.com/v2/project/{self.model.slug}/icon",
            headers={"authorization": self._get_auth(auth)},
            timeout=60,
        )

        match raw_response.status_code:
            case 400:
                raise exceptions.InvalidParamError("Invalid input")

            case 401:
                raise exceptions.NoAuthorizationError(
                    "No authorization to edit this project"
                )

        if not raw_response.ok:
            raise exceptions.InvalidRequestError(raw_response.text)

        return True

    def add_gallery_image(
        self, image: "Project.GalleryImage", auth: str | None = None
    ) -> bool:
        """Adds a gallery image to the project

        Args:
            image (Project.GalleryImage): The gallery image to add
            auth (str, optional): The authorization token to use when adding the gallery image

        Raises:
            NoAuthorizationError: No authorization to create a gallery image
            NotFoundError: The requested project wasn't found or no authorization to see this project
            InvalidRequestError: Invalid request

        Returns:
            (bool): If the gallery image addition was successful
        """
        raw_response = r.post(
            f"https://api.modrinth.com/v2/project/{self.model.slug}/gallery",
            headers={"authorization": self._get_auth(auth)},
            params=image._to_json(),
            data=open(image.file_path, "rb"),
            timeout=60,
        )

        match raw_response.status_code:
            case 401:
                raise exceptions.NoAuthorizationError(
                    "No authorization to create a gallery image"
                )

            case 404:
                raise exceptions.NotFoundError(
                    "The requested project wasn't found or no authorization to see this project"
                )

        if not raw_response.ok:
            raise exceptions.InvalidRequestError(raw_response.text)

        return True

    def modify_gallery_image(
        self,
        url: str,
        featured: bool | None = None,
        title: str | None = None,
        description: str | None = None,
        ordering: int | None = None,
        auth: str | None = None,
    ) -> bool:
        """Modifies a gallery image

        Args:
            url (str): URL link of the image to modify
            featured (bool, optional): Whether the image is featured
            title (str, optional): New title of the image
            description (str, optional): New description of the image
            ordering (int, optional): New ordering of the image
            auth (str, optional): Authentication token when modifying the gallery image

        Raises:
            NoAuthorizationError: No authorization to edit this gallery image
            NotFoundError: The requested project wasn't found or no authorization to see this project
            InvalidRequestError: Invalid request

        Returns:
            (bool): Whether the gallery image modification was successful
        """
        modified_json = {
            "url": url,
            "featured": featured,
            "title": title,
            "description": description,
            "ordering": ordering,
        }

        modified_json = util.remove_null_values(modified_json)

        raw_response = r.patch(
            f"https://api.modrinth.com/v2/project/{self.model.slug}/gallery",
            params=modified_json,
            headers={"authorization": self._get_auth(auth)},
            timeout=60,
        )

        match raw_response.status_code:
            case 401:
                raise exceptions.NoAuthorizationError(
                    "No authorization to edit this gallery image"
                )

            case 404:
                raise exceptions.NotFoundError(
                    "The requested project wasn't found or no authorization to see this project"
                )

        if not raw_response.ok:
            raise exceptions.InvalidRequestError(raw_response.text)

        return True

    def delete_gallery_image(self, url: str, auth: str | None = None) -> bool:
        """Deletes a gallery image

        Args:
            url (str): URL link of the image to delete
            auth (str, optional): Authentication token to use when deleting the gallery image

        Raises:
            InvalidParamError: Invalid URL or project specified
            NoAuthorizationError: No authorization to delete this gallery image
            InvalidRequestError: Invalid request

        Returns:
            (bool): Whether the gallery image deletion was successful
        """
        if "-raw" in url:
            raise exceptions.InvalidParamError(
                "Please use cdn.modrinth.com instead of cdn-raw.modrinth.com"
            )

        raw_response = r.delete(
            f"https://api.modrinth.com/v2/project/{self.model.slug}/gallery",
            headers={"authorization": self._get_auth(auth)},
            params={"url": url},
            timeout=60,
        )

        match raw_response.status_code:
            case 400:
                raise exceptions.InvalidParamError("Invalid URL or project specified")

            case 401:
                raise exceptions.NoAuthorizationError(
                    "No authorization to delete this gallery image"
                )

        if not raw_response.ok:
            raise exceptions.InvalidRequestError(raw_response.text)

        return True

    def modify(
        self,
        slug: str | None = None,
        title: str | None = None,
        description: str | None = None,
        categories: list[str] | None = None,
        client_side: str | None = None,
        server_side: str | None = None,
        body: str | None = None,
        additional_categories: list[str] | None = None,
        issues_url: str | None = None,
        source_url: str | None = None,
        wiki_url: str | None = None,
        discord_url: str | None = None,
        license_id: str | None = None,
        license_url: str | None = None,
        status: literals.project_status_literal | None = None,
        requested_status: literals.requested_project_status_literal | None = None,
        moderation_message: str | None = None,
        moderation_message_body: str | None = None,
        auth: str | None = None,
    ) -> bool:
        """Modifies the project

        Args:
            slug (str, optional): The slug of a project, used for vanity URLs. Regex: ^[\\w!@$()`.+,"\\-']{3,64}$
            title (str, optional): The title or name of the project
            description (str, optional): A short description of the project
            categories (list[str], optional): A list of categories that the project has
            client_side (str, optional): The client side support of the project
            server_side (str, optional): The server side support of the project
            body (str, optional): A long form description of the project
            additional_categories (list[str], optional): A list of categories which are searchable but non-primary
            issues_url (str, optional): An optional link to where to submit bugs or issues with the project
            source_url (str, optional): An optional link to the source code of the project
            wiki_url (str, optional): An optional link to the project's wiki page or other relevant information
            discord_url (str, optional): An optional invite link to the project's discord
            license_id (str, optional): The SPDX license ID of a project
            license_url (str, optional): The URL to this license
            status (Literal["approved", "archived", "rejected", "draft", "unlisted", "processing", "withheld", "scheduled", "private", "unknown"], optional): The status of the project
            requested_status (Literal["approved", "archived", "unlisted", "private", "draft"], optional): The requested status when submitting for review or scheduling the project for release
            moderation_message (str, optional): The title of the moderators' message for the project
            moderation_message_body (str, optional): The body of the moderators' message for the project
            auth (str, optional): Authentication token to use when modifying the project

        Raises:
            InvalidParamError: Please specify at least 1 optional argument
            NoAuthorizationError: No authorization to modify this project
            NotFoundError: The requested project wasn't found or no authorization to see this project
            InvalidRequestError: Invalid request

        Returns:
            (bool): Whether the project modification was successful
        """
        modified_json = {
            "slug": slug,
            "title": title,
            "description": description,
            "categories": categories,
            "client_side": client_side,
            "server_side": server_side,
            "body": body,
            "additional_categories": additional_categories,
            "issues_url": issues_url,
            "source_url": source_url,
            "wiki_url": wiki_url,
            "discord_url": discord_url,
            "license_id": license_id,
            "license_url": license_url,
            "status": status,
            "requested_status": requested_status,
            "moderation_message": moderation_message,
            "moderation_message_body": moderation_message_body,
        }

        modified_json = util.remove_null_values(modified_json)

        if not modified_json:
            raise exceptions.InvalidParamError(
                "Please specify at least 1 optional argument"
            )

        raw_response = r.patch(
            f"https://api.modrinth.com/v2/project/{self.model.slug}",
            data=json.dumps(modified_json),
            headers={
                "Content-Type": "application/json",
                "authorization": self._get_auth(auth),
            },
            timeout=60,
        )

        match raw_response.status_code:
            case 401:
                raise exceptions.NoAuthorizationError(
                    "No authorization to edit this project"
                )

            case 404:
                raise exceptions.NotFoundError(
                    "The requested project wasn't found or no authorization to see this project"
                )

        if not raw_response.ok:
            raise exceptions.InvalidRequestError(raw_response.text)

        return True

<<<<<<< HEAD
    def delete(self, auth=None) -> typing.Literal[True]:
=======
    def delete(self, auth: str | None = None) -> bool:
>>>>>>> 67fcae59
        """Deletes the project

        Args:
            auth (str, optional): Authentication token to use when deleting the project

        Raises:
            NotFoundError: The requested project wasn't found
            NoAuthorizationError: No authorization to delete this project
            InvalidRequestError: Invalid request

        Returns:
            (bool): Whether the project deletion was successful
        """
        raw_response = r.delete(
            f"https://api.modrinth.com/v2/project/{self.model.slug}",
            headers={"authorization": self._get_auth(auth)},
            timeout=60,
        )

        match raw_response.status_code:
            case 400:
                raise exceptions.NotFoundError("The requested project was not found")

            case 401:
                raise exceptions.NoAuthorizationError(
                    "No authorization to delete this project"
                )

        if not raw_response.ok:
            raise exceptions.InvalidRequestError(raw_response.text)

        return True

    def get_dependencies(self) -> list["Project"]:
        """Gets the dependencies of the project

        Raises:
            NotFoundError: The requested project wasn't found or no authorization to see this project
            InvalidRequestError: Invalid request

        Returns:
            (list[Project]): The dependencies of the project
        """
        raw_response = r.get(
            f"https://api.modrinth.com/v2/project/{self.model.slug}/dependencies",
            timeout=60,
        )

        match raw_response.status_code:
            case 404:
                raise exceptions.NotFoundError(
                    "The requested project wasn't found or no authorization to see this project"
                )

        if not raw_response.ok:
            raise exceptions.InvalidRequestError(raw_response.text)

        response = raw_response.json()
        return [Project(dependency) for dependency in response.get("projects")]

    @staticmethod
    def search(
        query: str = "",
        facets: list[list[str]] | None = None,
        index: literals.index_literal = "relevance",
        offset: int = 0,
        limit: int = 10,
        filters: list[str] | None = None,
    ) -> list["Project.SearchResult"]:
        """Searches for projects

        Args:
            query (str, optional): The query to search for
            facets (list[list[str]], optional): The recommended way of filtering search results. [Learn more about using facets](https://docs.modrinth.com/docs/tutorials/api_search)
            index (Literal["relevance", "downloads", "follows", "newest", "updated"], optional): The sorting method used for sorting search results
            offset (int, optional): The offset into the search. Skip this number of results
            limit (int, optional): The number of results returned by the search
            filters (list[str], optional): A list of filters relating to the properties of a project. Use filters when there isn't an available facet for your needs. [More information](https://docs.meilisearch.com/reference/features/filtering.html)

        Raises:
            NotFoundError: The requested project wasn't found or no authorization to see this project
            InvalidRequestError: Invalid request

        Returns:
            (list[Project.SearchResult]): The project search results
        """
        params = {}
        if query != "":
            params.update({"query": query})
        if facets:
            params.update({"facets": json.dumps(facets)})
        if index != "relevance":
            params.update({"index": index})
        if offset != 0:
            params.update({"offset": str(offset)})
        if limit != 10:
            params.update({"limit": str(limit)})
        if filters:
            params.update({"filters": json.dumps(filters)})
        raw_response = r.get(
            "https://api.modrinth.com/v2/search", params=params, timeout=60
        )
        response = raw_response.json()
        return [
            Project.SearchResult(models.SearchResultModel._from_json(project))
            for project in response.get("hits")
        ]

    def get_team_members(self) -> "list[teams.Team.TeamMember]":
        """Gets the team members of the project

        Returns:
            (list[Project.TeamMember)]: The team members of the project
        """
        raw_response = r.get(
            f"https://api.modrinth.com/v2/project/{self.model.id}/members", timeout=60
        )

        match raw_response.status_code:
            case 404:
                raise exceptions.NotFoundError(
                    "The requested project wasn't found or no authorization to see this project"
                )

        if not raw_response.ok:
            raise exceptions.InvalidRequestError(raw_response.text)

        response = raw_response.json()

        return [
            teams.Team.TeamMember._from_json(team_member) for team_member in response
        ]

    def get_team(self) -> "teams.Team":
        """Gets the project's team

        Raises:
            NotFoundError: The requested project wasn't found or no authorization to see this project
            InvalidRequestError: Invalid request

        Returns:
            (Team): The project's team
        """
        raw_response = r.get(
            f"https://api.modrinth.com/v2/project/{self.model.id}/members", timeout=60
        )

        match raw_response.status_code:
            case 404:
                raise exceptions.NotFoundError(
                    "The requested project wasn't found or no authorization to see this project"
                )

        if not raw_response.ok:
            raise exceptions.InvalidRequestError(raw_response.text)

        response = raw_response.json()

        return teams.Team._from_json(response)

    def __repr__(self) -> str:
        """Returns a string representation of the Project instance

        Returns:
            (str): A string representation of the Project instance
        """
        return f"Project: {self.model.title}"

    class Version:
        """Versions contain download links to files with additional metadata

        Attributes:
            model (VersionModel): The version model associated with the version

        """

        def __init__(self, version_model: "models.VersionModel") -> None:
            """
            Args:
                version_model (VersionModel): The version model to associate with the Version object
            """
            self.model = version_model

        def get_type(self) -> str:
            """Gets the type of the version

            Returns:
                (str): The type of the version
            """
            return self.model.version_type

        def get_dependencies(self) -> list["Project.Dependency"]:
            """Gets the dependencies of the version

            Returns:
                (list[Project.Dependency]): The dependencies of the version
            """
            result = []
            for dependency in self.model.dependencies:
                result.append(Project.Dependency._from_json(dependency))
            return result

        @staticmethod
        def get(id_: str) -> "Project.Version":
            """Gets a version by ID

            Args:
                id_ (str): The ID of the version

            Raises:
                NotFoundError: The requested version wasn't found or no authorization to see this version
                InvalidRequestError: Invalid request

            Returns:
                (Project.Version): The version that was found
            """
            raw_response = r.get(
                f"https://api.modrinth.com/v2/version/{id_}", timeout=60
            )
            match raw_response.status_code:
                case 404:
                    raise exceptions.NotFoundError(
                        "The requested version wasn't found or no authorization to see this version"
                    )
            if not raw_response.ok:
                raise exceptions.InvalidRequestError(raw_response.text)
            response = raw_response.json()
            return Project.Version(models.VersionModel._from_json(response))

        @staticmethod
        def get_from_hash(
            hash_: str,
            algorithm: literals.sha_algorithm_literal = "sha1",
            multiple: bool = False,
        ) -> typing.Union["Project.Version", list["Project.Version"]]:
            """Gets a version by hash

            Args:
                hash_ (str): The hash of the file, considering its byte content, and encoded in hexadecimal
                algorithm (Literal["sha512", "sha1"]): The algorithm of the hash
                multiple (bool): Whether to return multiple results when looking for this hash

            Raises:
                NotFoundError: The requested version file wasn't found or no authorization to see this version
                InvalidRequestError: Invalid request

            Returns:
                (Project.Version): The version that was found
            """
            raw_response = r.get(
                f"https://api.modrinth.com/v2/version_file/{hash_}",
                params={"algorithm": algorithm, "multiple": str(multiple).lower()},
                timeout=60,
            )
            match raw_response.status_code:
                case 404:
                    raise exceptions.NotFoundError(
                        "The requested version file wasn't found or no authorization to see this version"
                    )
            if not raw_response.ok:
                raise exceptions.InvalidRequestError(raw_response.text)
            response = raw_response.json()
            if isinstance(response, list):
                return [
                    Project.Version(models.VersionModel._from_json(version))
                    for version in response
                ]
            return Project.Version(models.VersionModel._from_json(response))

        @staticmethod
        def delete_file_from_hash(
            auth: str,
            hash_: str,
            version_id: str,
            algorithm: literals.sha_algorithm_literal = "sha1",
<<<<<<< HEAD
        ) -> typing.Literal[True]:
=======
        ) -> bool:
>>>>>>> 67fcae59
            """Deletes a file from its hash

            Args:
                hash_ (str): The hash of the file, considering its byte content, and encoded in hexadecimal
                algorithm (Literal["sha512", "sha1"]): The algorithm of the hash
                version_id (bool): Version ID to delete the version from, if multiple files of the same hash exist
                auth (str): The authorization token to use when deleting the file from its hash

            Raises:
                NotFoundError: The requested version wasn't found
                NoAuthorizationError: No authorization to delete this file
                InvalidRequestError: Invalid request

            Returns:
                (bool): If the file deletion was successful
            """
            raw_response = r.delete(
                f"https://api.modrinth.com/v2/version_file/{hash_}",
                params={"algorithm": algorithm, "version_id": version_id},
                headers={"authorization": auth},
                timeout=60,
            )
            match raw_response.status_code:
                case 404:
                    raise exceptions.NotFoundError(
                        "The requested version was not found"
                    )
                case 401:
                    raise exceptions.NoAuthorizationError(
                        "No authorization to delete this file"
                    )
            if not raw_response.ok:
                raise exceptions.InvalidRequestError(raw_response.text)
            return True

        def get_files(self) -> list["Project.File"]:
            """Gets the files associated with the version

            Returns:
                (list[Project.File]): The files associated with the version
            """
            result = []
            for file in self.model.files:
                result.append(Project.File._from_json(file))  # type: ignore
            return result

        def download(self, recursive: bool = False) -> None:
            """Downloads the files associated with the version

            Args:
                recursive (bool, optional): Whether to also download the files of the dependencies
            """
            files = self.get_files()
            for file in files:
                file_content = r.get(file.url).content
                open(file.name, "wb").write(file_content)

            if recursive:
                dependencies = self.get_dependencies()
                for dep in dependencies:
                    files = dep.get_version().get_files()
                    for file in files:
                        file_content = r.get(file.url).content
                        open(file.name, "wb").write(file_content)

        def get_project(self) -> "Project":
            """Gets the project associated with the version

            Returns:
                (Project): The project associated with the version
            """
            return modrinth.Modrinth.get_project(self.model.project_id)  # type: ignore

        def get_primary_files(self) -> list["Project.File"]:
            """Gets the primary files associated with the version

            Returns:
                (list[Project.File]): The primary files associated with the version
            """
            result = []
            for file in self.get_files():
                if file.primary:
                    result.append(file)
            return result

        def get_author(self) -> "users.User":
            """Gets the author of the version

            Returns:
                (User): The author of the version
            """
            user = users.User.get(self.model.author_id)  # type: ignore
            return user

        def is_featured(self) -> bool:
            """Checks if the version is featured

            Returns:
                (bool): Whether the version is featured
            """
            return self.model.featured

        def get_date_published(self) -> "dt.datetime":
            """Gets the date when the version was published

            Returns:
                (datetime): The date when the version was published
            """
            return util.format_time(self.model.date_published)

        def get_downloads(self) -> int:
            """Gets the number of downloads for the version

            Returns:
                (int): The number of downloads of the version
            """
            return self.model.downloads  # type: ignore

        def get_name(self) -> str:
            """Gets the name of the version

            Returns:
                (str): The name of the version
            """
            return self.model.name

        def get_version_number(self) -> str:
            """Gets the version number of the version

            Returns:
                (str): The version number of the version
            """
            return self.model.version_number

        def __repr__(self) -> str:
            return f"Version: {self.model.name}"

    class GalleryImage:
        """
        Represents an image in a gallery

        Attributes:
            file_path (str): The path to the image
            ext (str): Image extension
            featured (str): Whether an image is featured
            title (str): Title of the image
            description (str): Description of the image
            ordering (int): Ordering of the image

        """

        def __init__(
            self,
            file_path: str,
            featured: bool,
            title: str,
            description: str,
            ordering: int = 0,
        ) -> None:
            """
            Initializes a GalleryImage object

            Args:
                file_path (str): The path to the image
                featured (str): Whether an image is featured
                title (str): Title of the image
                description (str): Description of the image
                ordering (int): Ordering of the image
            """
            self.file_path = file_path
            self.ext = file_path.split(".")[-1]
            self.featured = str(featured).lower()
            self.title = title
            self.description = description
            self.ordering = ordering

        @staticmethod
        def _from_json(json_: dict) -> "Project.GalleryImage":
            return Project.GalleryImage(
                json_.get("url"),  # type: ignore
                json_.get("featured"),  # type: ignore
                json_.get("title"),  # type: ignore
                json_.get("description"),  # type: ignore
                json_.get("ordering"),  # type: ignore
            )

        def _to_json(self) -> dict:
            return util.remove_null_values(self.__dict__)

    class File:
        """
        Represents a file with various attributes and methods

        Attributes:
            hashes (dict[str, str]): A dictionary of hash algorithms and their corresponding hash values for the file
            url (str): The URL where the file can be downloaded
            name (str): The name of the file
            primary (str): The primary hash algorithm used to verify the file's integrity
            size (int): The size of the file in bytes
            file_type (str): The type of the file
            extension (str): The file extension

        """

        def __init__(
            self,
            hashes: dict[str, str],
            url: str,
            filename: str,
            primary: str,
            size: int,
            file_type: str,
        ) -> None:
            """
            Initializes a File object

            Args:
                hashes (dict[str, str]): A dictionary of hash algorithms and their corresponding hash values for the file
                url (str): The URL where the file can be downloaded
                filename (str): The name of the file
                primary (str): The primary hash algorithm used to verify the file's integrity
                size (int): The size of the file in bytes
                file_type (str): The type of the file
            """
            self.hashes = hashes
            self.url = url
            self.name = filename
            self.primary = primary
            self.size = size
            self.file_type = file_type
            self.extension = filename.split(".")[-1]

        def is_resourcepack(self) -> bool:
            """
            Checks if a file is a resourcepack

            Returns:
                (bool): If the file is a resourcepack
            """
            if self.file_type is None:
                return False
            return True

        @staticmethod
        def _from_json(json_: dict) -> "Project.File":
            result = Project.File(
                json_.get("hashes"),  # type: ignore
                json_.get("url"),  # type: ignore
                json_.get("filename"),  # type: ignore
                json_.get("primary"),  # type: ignore
                json_.get("size"),  # type: ignore
                json_.get("file_type"),  # type: ignore
            )
            return result

        def __repr__(self) -> str:
            return f"File: {self.name}"

    class License:
        """
        Represents a license

        Attributes:
            id (str): The SPDX license ID of a project
            name (str): The long name of a license
            url (str): The URL to this license

        """

        def __init__(self, id_: str, name: str, url: str | None = None) -> None:
            """
            Initializes a License object

            Args:
                id_ (str): The SPDX license ID of a project
                name (str): The long name of a license
                url (str): The URL to this license
            """
            self.id = id_
            self.name = name
            self.url = url

        @staticmethod
        def _from_json(json_: dict) -> "Project.License":
            result = Project.License(
                json_.get("id"),  # type: ignore
                json_.get("name"),  # type: ignore
                json_.get("url"),  # type: ignore
            )

            return result

        def _to_json(self) -> dict:
            return self.__dict__

        def __repr__(self) -> str:
            return f"License: {self.name if self.name else self.id}"

    class Donation:
        """
        Represents a donation

        Attributes:
            id (str): The ID of the donation platform
            platform (str): The donation platform this link is to
            url (str): The URL of the donation platform and user

        """

        def __init__(self, id_: str, platform: str, url: str) -> None:
            """
            Initializes a Donation object

            Args:
                id_ (str): The ID of the donation
                platform (str): The platform used for the donation
                url (str): The URL to the donation page
            """
            self.id = id_
            self.platform = platform
            self.url = url

        @staticmethod
        def _from_json(json_: dict) -> "Project.Donation":
            result = Project.Donation(
                json_.get("id"),  # type: ignore
                json_.get("platform"),  # type: ignore
                json_.get("url"),  # type: ignore
            )

            return result

        def __repr__(self) -> str:
            return f"Donation: {self.platform}"

    class Dependency:
        """
        Represents a dependency

        Attributes:
            dependency_type (str): The type of the dependency
            id (str): The ID of the dependency
            dependency_option (str): The option for the dependency
        """

        def __init__(self) -> None:
            self.dependency_option: str | None = None
            self.file_name: str | None = None
            self.version_id: str | None = None
            self.project_id: str | None = None

        def _to_json(self) -> dict:
            return self.__dict__

        @staticmethod
        def _from_json(json_: dict) -> "Project.Dependency":
            result = Project.Dependency()
            result.version_id = json_.get("version_id")
            result.project_id = json_.get("project_id")
            result.dependency_option = json_.get("dependency_option")
            result.file_name = json_.get("file_name")
            return result

        def get_version(self) -> "Project.Version":
            id_ = self.project_id
            if self.version_id:
                id_ = self.version_id
            return Project.Version.get(id_)  # type: ignore

        def is_required(self) -> bool:
            """
            Checks if the dependency is required

            Returns:
                (bool): True if the dependency is required, False otherwise
            """
            return True if self.dependency_option == "required" else False

        def is_optional(self) -> bool:
            """
            Checks if the dependency is optional

            Returns:
                (bool): True if the dependency is optional, False otherwise
            """
            return True if self.dependency_option == "optional" else False

        def is_incompatible(self) -> bool:
            """
            Checks if the dependency is incompatible

            Returns:
                (bool): True if the dependency is incompatible, False otherwise
            """
            return True if self.dependency_option == "incompatible" else False

    class SearchResult:
        """
        Represents a search result

        Attributes:
            model (SearchResultModel): The search result model

        """

        def __init__(self, search_result_model: "models.SearchResultModel") -> None:
            """
            Initializes a SearchResult object

            Args:
                search_result_model (SearchResultModel): The search result model or a dictionary representing the search result model
            """
            self.model = search_result_model

        def __repr__(self) -> str:
            return f"Search Result: {self.model.title}"<|MERGE_RESOLUTION|>--- conflicted
+++ resolved
@@ -109,19 +109,11 @@
         """Gets this project's latest version
 
         Args:
-<<<<<<< HEAD
-            loaders (Optional[list[str]]): The loaders filter. Defaults to None
-            game_versions (Optional[list[str]]): The game versions filter. Defaults to None
-            featured (Optional[bool]): The is featured filter. Defaults to None
-            types (Optional[Literal["release", "beta", "alpha"]]): The types filter. Defaults to None
-            auth (Optional[str]): The authorization token. Defaults to None
-=======
             loaders (list[str], optional): The loaders filter. Defaults to None
             game_versions (list[str], optional): The game versions filter. Defaults to None
             featured (bool, optional): The is featured filter. Defaults to None
-            types (literals.version_type_literal, optional): The types filter. Defaults to None
+            types (Literal["release", "beta", "alpha"], optional): The types filter. Defaults to None
             auth (str, optional): The authorization token. Defaults to None
->>>>>>> 67fcae59
 
         Returns:
             (Project.Version): The project's latest version
@@ -247,17 +239,10 @@
         """Gets project versions based on filters
 
         Args:
-<<<<<<< HEAD
-            loaders (Optional[list[str]]): The types of loaders to filter for
-            game_versions (Optional[list[str]]): The game versions to filter for
-            featured (Optional[bool]): Allows to filter for featured or non-featured versions only
-            types (Optional[Literal["release", "beta", "alpha"]]): The type of version
-=======
             loaders (list[str], optional): The types of loaders to filter for
             game_versions (list[str], optional): The game versions to filter for
             featured (bool, optional): Allows to filter for featured or non-featured versions only
             types (Literal["release", "beta", "alpha"], optional): The release type of version
->>>>>>> 67fcae59
             auth (str, optional): An optional authorization token to use when getting the project versions
 
         Raises:
@@ -318,17 +303,10 @@
         """Gets the oldest project version
 
         Args:
-<<<<<<< HEAD
-            loaders (Optional[list[str]]): The types of loaders to filter for
-            game_versions (Optional[list[str]]): The game versions to filter for
-            featured (Optional[bool]): Allows to filter for featured or non-featured versions only
-            types (Optional[Literal["release", "beta", "alpha"]]): The type of version
-=======
             loaders (list[str], optional): The types of loaders to filter for
             game_versions (list[str], optional): The game versions to filter for
             featured (bool, optional): Allows to filter for featured or non-featured versions only
             types (Literal["release", "beta", "alpha"], optional): The type of version
->>>>>>> 67fcae59
             auth (str, optional): An optional authorization token to use when getting the project versions
 
         Returns:
@@ -744,11 +722,7 @@
 
         return True
 
-<<<<<<< HEAD
-    def delete(self, auth=None) -> typing.Literal[True]:
-=======
-    def delete(self, auth: str | None = None) -> bool:
->>>>>>> 67fcae59
+    def delete(self, auth: str | None = None) -> typing.Literal[True]:
         """Deletes the project
 
         Args:
@@ -1024,11 +998,7 @@
             hash_: str,
             version_id: str,
             algorithm: literals.sha_algorithm_literal = "sha1",
-<<<<<<< HEAD
         ) -> typing.Literal[True]:
-=======
-        ) -> bool:
->>>>>>> 67fcae59
             """Deletes a file from its hash
 
             Args:
