"""Used for users."""

<<<<<<< HEAD
from typing import Optional
=======
from datetime import datetime
>>>>>>> d82a8f5f
import json
from typing import Optional
import requests as r
from pyrinth.exceptions import (
    InvalidParamError, InvalidRequestError,
    NoAuthorization, NotFoundError
)
from pyrinth.projects import Project
from pyrinth.models import UserModel


class User:
    """Contains information about users."""

    def __init__(self, user_model: 'UserModel') -> None:
        if isinstance(user_model, dict):
            user_model = UserModel.from_json(user_model)
        self.user_model = user_model

    def __repr__(self) -> str:
        return f'User: {self.user_model.username}'

    def get_auth(self) -> Optional[str]:
        """Gets the users authorization token."""
        return self.user_model.auth

    @staticmethod
    def from_json(json_: dict) -> 'User':
        """Utility Function."""
        result = User(UserModel.from_json(json_))

        return result

    def to_json(self) -> dict:
        """Utility Function."""
        result = {
            'id': self.user_model.id,
            'github_id': self.user_model.github_id,
            'username': self.user_model.username,
            'name': self.user_model.name,
            'email': self.user_model.email,
            'avatar_url': self.user_model.avatar_url,
            'bio': self.user_model.bio,
            'created': self.user_model.created,
            'role': self.user_model.role,
            'badges': self.user_model.badges,
            'payout_data': self.user_model.payout_data
        }

        return result

    @staticmethod
    def get(id_: str, auth=None) -> 'User':
        """Alternative method for Modrinth.get_user(id_, auth)."""
        from pyrinth.modrinth import Modrinth
        return Modrinth.get_user(id_, auth)

    def get_date_created(self) -> datetime:
        """
        Gets the date of when the user was created.

        Returns:
            datetime: The time of when the user was created
        """
        from pyrinth.util import format_time
        return format_time(self.user_model.created)

    def get_followed_projects(self) -> list['Project']:
        """
        Gets a users followed projects.

        Returns:
            list[Project]: The users followed projects
        """
        raw_response = r.get(
            f'https://api.modrinth.com/v2/user/{self.user_model.username}/follows',
            headers={
                'authorization': self.user_model.auth
            },
            timeout=60
        )

        if raw_response.status_code == 401:
            raise NoAuthorization(
                "No authorization to get this user's followed projects"
            )

        if raw_response.status_code == 404:
            raise NotFoundError("The requested user was not found")

        if not raw_response.ok:
            raise InvalidRequestError()

        followed_projects = []
        projects = json.loads(raw_response.content)
        for project in projects:
            followed_projects.append(Project(project))

        return followed_projects

    def get_notifications(self) -> list['User.Notification']:
        """
        Gets a users notifications.

        Returns:
            list[User.Notification]: The users notifications
        """
        raw_response = r.get(
            f'https://api.modrinth.com/v2/user/{self.user_model.username}/notifications',
            headers={
                'authorization': self.user_model.auth
            },
            timeout=60
        )

        if raw_response.status_code == 401:
            raise NoAuthorization(
                "No authorization to get this user's notifications"
            )

        if raw_response.status_code == 404:
            raise NotFoundError("The requested user was not found")

        if not raw_response.ok:
            raise InvalidRequestError()

        response = json.loads(raw_response.content)
        return [User.Notification(notification) for notification in response]

    def get_amount_of_projects(self) -> int:
        """
        Gets the amount of projects a user has.

        Returns:
            list[Project]: The users projects
        """
        projs = self.get_projects()

        return len(projs)

    def create_project(self, project_model, icon: Optional[str] = None) -> int:
        """
        Creates a project.

        Args:
            project_model (ProjectModel): The model of the project to create
            icon (str, optional): The path of the icon to use for the newly created project. NOT IMPLEMENTED

        Returns:
            int: If the project creation was successful
        """
        files = {"data": project_model.to_bytes()}
        if icon:
            files.update({"icon": open(icon, "rb")})

        raw_response = r.post(
            'https://api.modrinth.com/v2/project',
            files=files,
            headers={
                'authorization': self.user_model.auth
            },
            timeout=60
        )

        if raw_response.status_code == 401:
            raise NoAuthorization("No authorization to create a project")

        if not raw_response.ok:
            raise InvalidRequestError()

        return True

    def get_projects(self) -> list['Project']:
        """
        Gets a users projects.

        Returns:
            list[Project]: The users projects
        """
        raw_response = r.get(
            f'https://api.modrinth.com/v2/user/{self.user_model.id}/projects',
            timeout=60
        )

        if raw_response.status_code == 404:
            raise NotFoundError("The requested user was not found")

        if not raw_response.ok:
            raise InvalidRequestError()

        response = json.loads(raw_response.content)
        return [Project(project) for project in response]

    def follow_project(self, id_: str) -> int:
        """
        Follow a project.

        Args:
            id (str): The ID of the project to follow

        Returns:
            int: If the project follow was successful
        """
        raw_response = r.post(
            f'https://api.modrinth.com/v2/project/{id_}/follow',
            headers={
                'authorization': self.user_model.auth
            },
            timeout=60
        )

        if raw_response.status_code == 400:
            raise NotFoundError(
                "The requested project was not found or you are already following the specified project"
            )

        if raw_response.status_code == 401:
            raise NoAuthorization("No authorization to follow a project")

        if not raw_response.ok:
            raise InvalidRequestError()

        return True

    def unfollow_project(self, id_: str) -> int:
        """
        Unfollow a project.

        Args:
            id (str): The ID of the project to unfollow

        Returns:
            int: If the project unfollow was successful
        """
        raw_response = r.delete(
            f'https://api.modrinth.com/v2/project/{id_}/follow',
            headers={
                'authorization': self.user_model.auth
            },
            timeout=60
        )

        if raw_response.status_code == 400:
            raise NotFoundError(
                "The requested project was not found or you are not following the specified project"
            )

        if raw_response.status_code == 401:
            raise NoAuthorization("No authorization to unfollow a project")

        if not raw_response.ok:
            raise InvalidRequestError()

        return True

    @staticmethod
    def from_auth(auth: str) -> 'User':
        """
        Gets a user from authorization token.

        Returns:
            User: The user that was found using the authorization token
        """
        raw_response = r.get(
            'https://api.modrinth.com/v2/user',
            headers={
                'authorization': auth
            },
            timeout=60
        )

        if raw_response.status_code == 401:
            raise InvalidParamError("No authorization token given")

        if not raw_response.ok:
            raise InvalidRequestError()

        response = raw_response.json()
        response.update({"authorization": auth})
        return User.from_json(response)

    @staticmethod
    def from_id(id_: str) -> 'User':
        """
        Gets a user from ID.

        Returns:
            User: The user that was found using the ID
        """
        raw_response = r.get(
            f'https://api.modrinth.com/v2/user/{id_}',
            timeout=60
        )

        if raw_response.status_code == 404:
            raise NotFoundError("The requested user was not found")

        if not raw_response.ok:
            raise InvalidRequestError()

        return User.from_json(raw_response.json())

    @staticmethod
    def from_ids(ids: list[str]) -> list['User']:
        """
        Gets a users from IDs.

        Returns:
            User: The users that were found using the IDs
        """
        raw_response = r.get(
            'https://api.modrinth.com/v2/users',
            params={
                'ids': json.dumps(ids)
            },
            timeout=60
        )

        if not raw_response.ok:
            raise InvalidRequestError()

        response = json.loads(raw_response.content)
        return [User.get(user['username']) for user in response]

    class Notification:
        """Used for the users notifications."""

        def __init__(self, notification_json: dict) -> None:
            self.id = notification_json['id']
            self.user_id = notification_json['user_id']
            self.type = notification_json['type']
            self.title = notification_json['title']
            self.text = notification_json['text']
            self.link = notification_json['link']
            self.read = notification_json['read']
            self.created = notification_json['created']
            self.actions = notification_json['actions']
            self.project_title = self.title.split('**')[1]

        def __repr__(self) -> str:
            return f"Notification: {self.text}"<|MERGE_RESOLUTION|>--- conflicted
+++ resolved
@@ -1,10 +1,6 @@
 """Used for users."""
 
-<<<<<<< HEAD
-from typing import Optional
-=======
 from datetime import datetime
->>>>>>> d82a8f5f
 import json
 from typing import Optional
 import requests as r
