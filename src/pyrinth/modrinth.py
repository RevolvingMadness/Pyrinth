--- conflicted
+++ resolved
@@ -1,22 +1,15 @@
 """The main Modrinth class used for anything modrinth related."""
 
 import json
-<<<<<<< HEAD
-=======
 import typing
 
->>>>>>> b4d8c067
 import requests as r
 
 import pyrinth.exceptions as exceptions
-<<<<<<< HEAD
-import pyrinth.projects as projects
-=======
 import pyrinth.literals as literals
 import pyrinth.models as models
 import pyrinth.projects as projects
 import pyrinth.users as users
->>>>>>> b4d8c067
 
 
 class Modrinth:
