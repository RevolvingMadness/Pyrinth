--- conflicted
+++ resolved
@@ -1,7 +1,3 @@
-<<<<<<< HEAD
-=======
-import json
->>>>>>> b0c7b6ab
 import requests as r
 import pyrinth.exceptions as exceptions
 import pyrinth.projects as projects
@@ -31,7 +27,7 @@
         if not raw_response.ok:
             raise exceptions.InvalidRequestError(raw_response.text)
         response = raw_response.json()
-        return response.get("id")
+        return response.get("id", False)
 
     @staticmethod
     def get_random_projects(count: int = 1) -> list["projects.Project"]:
